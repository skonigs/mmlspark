--- conflicted
+++ resolved
@@ -19,11 +19,8 @@
 
 object PIIResponseV4 extends SparkBindings[TAResponseV4[PIIEntityCollectionV4]]
 
-<<<<<<< HEAD
-=======
 object HealthcareResponseV4 extends SparkBindings[TAResponseV4[HealthEntitiesResultV4]]
 
->>>>>>> cb2c8b7b
 case class TAResponseV4[T](result: Seq[Option[T]],
                            error: Seq[Option[TAErrorV4]],
                            statistics: Seq[Option[DocumentStatistics]])
@@ -73,27 +70,17 @@
                         offset: Int,
                         length: Int)
 
-<<<<<<< HEAD
-
-=======
->>>>>>> cb2c8b7b
 case class PIIEntityCollectionV4(entities: Seq[PIIEntityV4],
                                  redactedText: String,
                                  warnings: Seq[TAWarningV4])
 
 case class PIIEntityV4(text: String,
                        category: String,
-<<<<<<< HEAD
-                       subCategory: String ,
-=======
                        subCategory: String,
->>>>>>> cb2c8b7b
                        confidenceScore: Double,
                        offset: Int,
                        length: Int)
 
-<<<<<<< HEAD
-=======
 case class HealthEntitiesResultV4(id: String,
                                   warnings: Seq[TAWarningV4],
                                   entities: Seq[HealthcareEntityV4],
@@ -127,7 +114,6 @@
 case class HealthcareEntityRelationRoleV4(entity: HealthcareEntityV4, name: String)
 
 
->>>>>>> cb2c8b7b
 object SDKConverters {
   implicit def fromSDK(score: SentimentConfidenceScores): SentimentConfidenceScoreV4 = {
     SentimentConfidenceScoreV4(
@@ -226,24 +212,6 @@
       entity.getEntities.getWarnings.asScala.toSeq.map(fromSDK))
   }
 
-<<<<<<< HEAD
-  implicit def fromSDK(ent: PiiEntity): PIIEntityV4 = {
-    PIIEntityV4(
-      ent.getText,
-      ent.getCategory.toString,
-      ent.getSubcategory,
-      ent.getConfidenceScore,
-      ent.getOffset,
-      ent.getLength)
-  }
-  implicit def fromSDK(entity: RecognizePiiEntitiesResult): PIIEntityCollectionV4 = {
-    PIIEntityCollectionV4(
-      entity.getEntities.asScala.toSeq.map(fromSDK),
-      entity.getEntities.getRedactedText,
-      entity.getEntities.getWarnings.asScala.toSeq.map(fromSDK))
-  }
-
-=======
   implicit def fromSDK(ent: EntityDataSource): EntityDataSourceV4 = {
     EntityDataSourceV4(
       ent.getName,
@@ -291,7 +259,6 @@
       role.getName
     )
   }
->>>>>>> cb2c8b7b
   def unpackResult[T <: TextAnalyticsResult, U](result: T)(implicit converter: T => U):
   (Option[TAErrorV4], Option[DocumentStatistics], Option[U]) = {
     if (result.isError) {
