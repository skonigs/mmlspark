--- conflicted
+++ resolved
@@ -25,13 +25,7 @@
     (Seq("us", ""), Seq("", null))
   ).toDF("lang", "text")
 
-<<<<<<< HEAD
-
-
-  def getDetector: TextAnalyticsLanguageDetection = new TextAnalyticsLanguageDetection()
-=======
   def getDetector: LanguageDetectionV4 = new LanguageDetectionV4()
->>>>>>> cb2c8b7b
     .setSubscriptionKey(textKey)
     .setLocation("eastus")
     .setOptions(TextAnalyticsRequestOptionsV4("", true, false))
@@ -284,19 +278,11 @@
     (Seq("fr"), Seq("Bonjour tout le monde")),
   ).toDF("lang", "text")
 
-<<<<<<< HEAD
-  lazy val unbatcheddf: DataFrame = Seq(
-    ("en","Hello world. This is some input text that I love."),
-    ("es", "La carretera estaba atascada. Había mucho tráfico el día de ayer."),
-    ("fr", "Bonjour tout le monde")
-  ).toDF("lang","text" )
-=======
   lazy val unbatchedDf: DataFrame = Seq(
     ("en", "Hello world. This is some input text that I love."),
     ("es", "La carretera estaba atascada. Había mucho tráfico el día de ayer."),
     ("fr", "Bonjour tout le monde")
   ).toDF("lang", "text")
->>>>>>> cb2c8b7b
 
   lazy val blankLanguageDf: DataFrame = Seq(
     (Seq("", ""), Seq("Hello world. This is some input text that I love.",
@@ -313,11 +299,7 @@
   ).toDF("lang", "text")
 
 
-<<<<<<< HEAD
-  def extractor: TextAnalyticsKeyphraseExtraction = new TextAnalyticsKeyphraseExtraction()
-=======
   def extractor: KeyphraseExtractionV4 = new KeyphraseExtractionV4()
->>>>>>> cb2c8b7b
     .setSubscriptionKey(textKey)
     .setLocation("eastus")
     .setTextCol("text")
@@ -391,15 +373,9 @@
     assert(codes(1).get(0).toString == "UnsupportedLanguageCode")
   }
 
-<<<<<<< HEAD
-  test("Keyphrase - batch usage"){
-   extractor.setLanguageCol("lang")
-    val results = extractor.transform(unbatcheddf.coalesce(1)).cache()
-=======
   test("Keyphrase - batch usage") {
     extractor.setLanguageCol("lang")
     val results = extractor.transform(unbatchedDf.coalesce(1)).cache()
->>>>>>> cb2c8b7b
     results.show()
     val tdf = results
       .select("lang", "output.result.keyPhrases")
@@ -408,10 +384,6 @@
   }
 }
 
-<<<<<<< HEAD
-
-=======
->>>>>>> cb2c8b7b
 class PIISuiteV4 extends TestBase with DataFrameEquality with TextKey {
 
   import spark.implicits._
@@ -427,32 +399,14 @@
   ).toDF("lang", "text")
 
   lazy val unbatcheddf: DataFrame = Seq(
-<<<<<<< HEAD
-    ("en","This person is named John Doe"),
-    ("en", "He lives on 123 main street."),
-    ("en", "His phone number was 12345677")
-  ).toDF("lang","text" )
-=======
     ("en", "This person is named John Doe"),
     ("en", "He lives on 123 main street."),
     ("en", "His phone number was 12345677")
   ).toDF("lang", "text")
->>>>>>> cb2c8b7b
 
   df.printSchema()
   df.show(10, false)
 
-<<<<<<< HEAD
-  def extractor: TextAnalyticsPIIV4 = new TextAnalyticsPIIV4()
-    .setSubscriptionKey(textKey)
-    .setLocation("eastus")
-    .setTextCol("text")
-    .setOptions(TextAnalyticsRequestOptionsV4("", true, false))
-    .setLanguageCol("lang")
-    .setOutputCol("output")
-
-
-=======
   def extractor: PIIV4 = new PIIV4()
     .setSubscriptionKey(textKey)
     .setLocation("eastus")
@@ -460,16 +414,11 @@
     .setLanguageCol("lang")
     .setOutputCol("output")
 
->>>>>>> cb2c8b7b
   test("PII - Basic Usage") {
     val replies = extractor.transform(df)
       .select("output.result.redactedText")
       .collect()
-<<<<<<< HEAD
-   assert(replies(0).schema(0).name == "redactedText")
-=======
     assert(replies(0).schema(0).name == "redactedText")
->>>>>>> cb2c8b7b
     df.printSchema()
     df.show(10, false)
     replies.foreach { row =>
@@ -493,22 +442,12 @@
     assert(codes(1).get(0).toString == "InvalidDocument")
   }
 
-<<<<<<< HEAD
-  test("PII - batch usage"){
-=======
   test("PII - batch usage") {
->>>>>>> cb2c8b7b
     extractor.setLanguageCol("lang")
       .setBatchSize(2)
     val results = extractor.transform(unbatcheddf.coalesce(1)).cache()
     results.show()
     val tdf = results
-<<<<<<< HEAD
-    .select("lang", "output.result.redactedText")
-    .collect()
-    assert(tdf.length == 3)
-  }
-=======
       .select("lang", "output.result.redactedText")
       .collect()
     assert(tdf.length == 3)
@@ -621,5 +560,4 @@
       s"| subCategory: ${entity.subCategory} | length: ${entity.length} | dataSources: ${entity.dataSources}" +
       s"normalizedText: ${entity.normalizedText} | confidenceScore: ${entity.confidenceScore}"))
   }
->>>>>>> cb2c8b7b
 }