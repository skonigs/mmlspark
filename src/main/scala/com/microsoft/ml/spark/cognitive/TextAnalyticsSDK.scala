--- conflicted
+++ resolved
@@ -1,279 +1,261 @@
-package com.microsoft.ml.spark.cognitive
-import com.azure.ai.textanalytics.models.{AssessmentSentiment, DetectLanguageInput, DocumentSentiment, SentenceSentiment, SentimentConfidenceScores, TargetSentiment, TextDocumentInput}
-import com.azure.ai.textanalytics.{TextAnalyticsClient, TextAnalyticsClientBuilder}
-import com.azure.core.credential.AzureKeyCredential
-import com.microsoft.ml.spark.core.contracts.{HasConfidenceScoreCol, HasInputCol, HasLangCol, HasOutputCol, HasTextCol}
-import com.microsoft.ml.spark.core.schema.SparkBindings
-<<<<<<< HEAD
-import com.microsoft.ml.spark.io.http.HasErrorCol
-=======
-import com.microsoft.ml.spark.io.http.{HTTPParams, HasErrorCol}
->>>>>>> 538e7fab
-import com.microsoft.ml.spark.logging.BasicLogging
-import org.apache.spark.ml.param.ParamMap
-import org.apache.spark.ml.util.Identifiable._
-import org.apache.spark.ml.{ComplexParamsReadable, ComplexParamsWritable, Transformer}
-import org.apache.spark.sql.types.{ArrayType, DataTypes, StringType, StructField, StructType}
-import org.apache.spark.sql.{DataFrame, Dataset, Row, SparkSession}
-import com.azure.core.util.Context
-<<<<<<< HEAD
-import com.microsoft.ml.spark.stages.{FixedMiniBatchTransformer, HasBatchSize}
-=======
-import com.microsoft.ml.spark.core.utils.AsyncUtils.bufferedAwait
->>>>>>> 538e7fab
-import org.apache.spark.sql.catalyst.encoders.RowEncoder
-
-import scala.collection.JavaConverters._
-import scala.concurrent.duration.{Duration, SECONDS}
-import scala.concurrent.{ExecutionContext, Future}
-
-abstract class TextAnalyticsSDKBase[T](val textAnalyticsOptions: Option[TextAnalyticsRequestOptionsV4] = None)
-  extends Transformer
-    with HasInputCol with HasErrorCol
-    with HasEndpoint with HasSubscriptionKey
-    with HasTextCol with HasLangCol
-<<<<<<< HEAD
-    with HasOutputCol with HasBatchSize
-=======
-    with HasOutputCol with HTTPParams
->>>>>>> 538e7fab
-    with ComplexParamsWritable with BasicLogging {
-
-  protected def outputSchema: StructType
-
-  val responseTypeBinding: SparkBindings[TAResponseV4[T]]
-  val spark = SparkSession
-    .builder
-    .appName("SparkSQL")
-    .master("local[*]")
-    .getOrCreate()
-  def invokeTextAnalytics(text: Seq[String], lang: Seq[String]): TAResponseV4[T]
-
-  protected lazy val textAnalyticsClient: TextAnalyticsClient =
-    new TextAnalyticsClientBuilder()
-      .credential(new AzureKeyCredential(getSubscriptionKey))
-      .endpoint(getEndpoint)
-      .buildClient()
-
-  val inputSchema = StructType(Array(
-    StructField("lang",ArrayType(StringType,true),true),
-    StructField("text",ArrayType(StringType,true),true)
-  ))
-
-  setDefault(batchSize -> 5)
-
-  protected def transformTextRows(toRow: TAResponseV4[T] => Row)
-                                 (rows: Iterator[Row]): Iterator[Row] = {
-<<<<<<< HEAD
-
-    rows.map { row =>
-      val results = invokeTextAnalytics(getValue(row, text), getValue(row,lang))
-      Row.fromSeq(row.toSeq ++ Seq(toRow(results))) // Adding a new column
-    }}
-=======
-    val futures = rows.map { row =>
-      Future {
-        val results = invokeTextAnalytics(getValue(row, text), getValue(row,lang))
-        Row.fromSeq(row.toSeq ++ Seq(toRow(results))) // Adding a new column
-      }(ExecutionContext.global)
-    }
-    bufferedAwait(futures, getConcurrency, Duration(getTimeout,SECONDS))(ExecutionContext.global)
-  }
->>>>>>> 538e7fab
-
-  override def transform(dataset: Dataset[_]): DataFrame = {
-    logTransform[DataFrame]({
-      val batchedDF = new FixedMiniBatchTransformer().setBatchSize(getBatchSize).transform(dataset.coalesce(1))
-      val finaldataset = spark.createDataFrame(batchedDF.rdd, inputSchema)
-      val df = finaldataset.toDF
-      val enc = RowEncoder(df.schema.add(getOutputCol, responseTypeBinding.schema))
-      val toRow = responseTypeBinding.makeToRowConverter
-      df.mapPartitions(transformTextRows(
-        toRow,
-      ))(enc)
-    })
-  }
-  override def transformSchema(schema: StructType): StructType = {
-    // Validate input schema
-    val inputType = schema($(inputCol)).dataType
-    require(inputType.equals(DataTypes.StringType), s"The input column must be of type String, but got $inputType")
-    schema.add(getOutputCol, outputSchema)
-  }
-  override def copy(extra: ParamMap): Transformer = defaultCopy(extra)
-}
-object TextAnalyticsLanguageDetection extends ComplexParamsReadable[TextAnalyticsLanguageDetection]
-class TextAnalyticsLanguageDetection(override val textAnalyticsOptions: Option[TextAnalyticsRequestOptionsV4] = None,
-                                     override val uid: String = randomUID("TextAnalyticsLanguageDetection"))
-  extends TextAnalyticsSDKBase[DetectedLanguageV4](textAnalyticsOptions)
-    with HasConfidenceScoreCol {
-  logClass()
-
-  override def outputSchema: StructType = DetectLanguageResponseV4.schema
-
-  override val responseTypeBinding: SparkBindings[TAResponseV4[DetectedLanguageV4]] = DetectLanguageResponseV4
-
-  override def invokeTextAnalytics(input: Seq[String], hints: Seq[String]): TAResponseV4[DetectedLanguageV4] = {
-    val r = scala.util.Random
-    var documents = (input, hints).zipped.map { (doc, hint) =>
-      new DetectLanguageInput(r.nextInt.abs.toString, doc, hint)}.asJava
-
-    val resultCollection = textAnalyticsClient.detectLanguageBatchWithResponse(documents,
-      null,Context.NONE).getValue
-
-    val detectLanguageResultCollection = resultCollection.asScala
-
-    val languageResult = detectLanguageResultCollection.filter(result => !result.isError).map(result =>
-      Some(DetectedLanguageV4(result.getPrimaryLanguage.getName, result.getPrimaryLanguage.getIso6391Name,
-        result.getPrimaryLanguage.getConfidenceScore))).toList
-
-    val error = detectLanguageResultCollection.filter(result => result.isError).map(result =>
-      Some(TAErrorV4(result.getError.toString, result.getError.getMessage,
-        result.getError.getTarget))).toList
-
-    val stats = detectLanguageResultCollection.map(result => Option(result.getStatistics) match {
-      case Some(s) => Some(DocumentStatistics(s.getCharacterCount, s.getTransactionCount))
-      case None => None
-    }).toList
-
-    TAResponseV4[DetectedLanguageV4](
-      languageResult,
-      error,
-      stats,
-      Some(resultCollection.getModelVersion))
-  }
-}
-
-object TextAnalyticsKeyphraseExtraction extends ComplexParamsReadable[TextAnalyticsKeyphraseExtraction]
-class TextAnalyticsKeyphraseExtraction (override val textAnalyticsOptions: Option[TextAnalyticsRequestOptionsV4] = None,
-                                        override val uid: String = randomUID("TextAnalyticsKeyphraseExtraction"))
-  extends TextAnalyticsSDKBase[KeyphraseV4](textAnalyticsOptions) {
-  logClass()
-
-  override val responseTypeBinding: SparkBindings[TAResponseV4[KeyphraseV4]]
-  = KeyPhraseResponseV4
-
-  override def invokeTextAnalytics(input: Seq[String], lang: Seq[String]): TAResponseV4[KeyphraseV4] = {
-    val r = scala.util.Random
-    var documents = (input, lang).zipped.map { (doc, lang) =>
-      new TextDocumentInput(r.nextInt.abs.toString,doc).setLanguage(lang)}.asJava
-
-    val resultCollection = textAnalyticsClient.extractKeyPhrasesBatchWithResponse(documents,
-      null,Context.NONE).getValue
-
-    val keyPhraseExtractionResultCollection = resultCollection.asScala
-
-    val keyphraseResult = keyPhraseExtractionResultCollection.filter(phrases => !phrases.isError).map(phrases =>
-      Some(KeyphraseV4(
-        phrases.getKeyPhrases.asScala.toList,
-        phrases.getKeyPhrases.getWarnings.asScala.toList.map(
-          item => TAWarningV4(item.getWarningCode.toString,item.getMessage))
-        ))).toList
-
-    val error = keyPhraseExtractionResultCollection.filter(phrases => phrases.isError).map(phrases =>
-      Some(TAErrorV4(phrases.getError.getErrorCode.toString,
-        phrases.getError.getMessage, phrases.getError.getTarget))).toList
-
-    val stats = keyPhraseExtractionResultCollection.map(phrases => Option(phrases.getStatistics) match {
-      case Some(s) => Some(DocumentStatistics(s.getCharacterCount, s.getTransactionCount))
-      case None => None
-    }).toList
-
-    TAResponseV4[KeyphraseV4](
-      keyphraseResult,
-      error,
-      stats,
-      Some(resultCollection.getModelVersion))
-  }
-  override def outputSchema: StructType = KeyPhraseResponseV4.schema
-}
-
-object TextSentimentV4 extends ComplexParamsReadable[TextSentimentV4]
-class TextSentimentV4(override val textAnalyticsOptions: Option[TextAnalyticsRequestOptionsV4] = None,
-                      override val uid: String = randomUID("TextSentimentV4"))
-  extends TextAnalyticsSDKBase[SentimentScoredDocumentV4](textAnalyticsOptions)
-    with HasConfidenceScoreCol {
-  logClass()
-
-  override val responseTypeBinding: SparkBindings[TAResponseV4[SentimentScoredDocumentV4]]
-  = SentimentResponseV4
-  override def invokeTextAnalytics(input: Seq[String], lang: Seq[String]):
-  TAResponseV4[SentimentScoredDocumentV4] = {
-    val r = scala.util.Random
-    var documents = (input, lang).zipped.map { (doc, lang) =>
-      new TextDocumentInput(r.nextInt.abs.toString,doc).setLanguage(lang)}.asJava
-
-    val resultCollection = textAnalyticsClient.analyzeSentimentBatchWithResponse(documents,
-      null,Context.NONE).getValue
-
-    val textSentimentResultCollection = resultCollection.asScala
-
-    def getConfidenceScore(score: SentimentConfidenceScores): SentimentConfidenceScoreV4 = {
-      SentimentConfidenceScoreV4(
-        score.getNegative,
-        score.getNeutral,
-        score.getPositive)
-    }
-
-    def getTarget(target: TargetSentiment): TargetV4 = {
-      TargetV4(
-        target.getText,
-        target.getSentiment.toString,
-        getConfidenceScore(target.getConfidenceScores),
-        target.getOffset,
-        target.getLength)
-    }
-
-    def getAssessment(assess: AssessmentSentiment): AssessmentV4 = {
-      AssessmentV4(
-        assess.getText,
-        assess.getSentiment.toString,
-        getConfidenceScore(assess.getConfidenceScores),
-        assess.isNegated,
-        assess.getOffset,
-        assess.getLength)
-    }
-
-    def getSentenceSentiment(sentencesent: SentenceSentiment): SentimentSentenceV4 = {
-      SentimentSentenceV4(
-        sentencesent.getText,
-        sentencesent.getSentiment.toString,
-        getConfidenceScore(sentencesent.getConfidenceScores),
-        Option(sentencesent.getOpinions).map(sentmap =>
-          sentmap.asScala.toList.map(op =>
-            OpinionV4(getTarget(op.getTarget)
-              , op.getAssessments.asScala.toList.map(assessment =>
-                getAssessment(assessment))))),
-        sentencesent.getOffset,
-        sentencesent.getLength)
-    }
-
-    def getDocumentSentiment(doc: DocumentSentiment): SentimentScoredDocumentV4 = {
-      SentimentScoredDocumentV4(
-        doc.getSentiment.toString,
-        getConfidenceScore(doc.getConfidenceScores),
-        doc.getSentences.asScala.toList.map(sentenceSentiment =>
-          getSentenceSentiment(sentenceSentiment)),
-        doc.getWarnings.asScala.toList.map(warnings =>
-          WarningsV4(warnings.getMessage, warnings.getWarningCode.toString)))
-    }
-
-    val sentimentResult = textSentimentResultCollection.filter(sentiment => !sentiment.isError).map(sentiment =>
-      Some(getDocumentSentiment(sentiment.getDocumentSentiment))).toList
-
-    val error = textSentimentResultCollection.filter(sentiment => sentiment.isError).map(sentiment =>
-      Some(TAErrorV4(sentiment.getError.getErrorCode.toString,
-              sentiment.getError.getMessage, sentiment.getError.getTarget))).toList
-
-    val stats = textSentimentResultCollection.map(sentiment => Option(sentiment.getStatistics) match {
-      case Some(s) => Some(DocumentStatistics(s.getCharacterCount, s.getTransactionCount))
-      case None => None
-    }).toList
-
-    TAResponseV4[SentimentScoredDocumentV4](
-      sentimentResult,
-      error,
-      stats,
-      Some(resultCollection.getModelVersion))
-  }
-  override def outputSchema: StructType = SentimentResponseV4.schema
-}
+package com.microsoft.ml.spark.cognitive
+import com.azure.ai.textanalytics.models.{AssessmentSentiment, DetectLanguageInput, DocumentSentiment, SentenceSentiment, SentimentConfidenceScores, TargetSentiment, TextDocumentInput}
+import com.azure.ai.textanalytics.{TextAnalyticsClient, TextAnalyticsClientBuilder}
+import com.azure.core.credential.AzureKeyCredential
+import com.microsoft.ml.spark.core.contracts.{HasConfidenceScoreCol, HasInputCol, HasLangCol, HasOutputCol, HasTextCol}
+import com.microsoft.ml.spark.core.schema.SparkBindings
+import com.microsoft.ml.spark.io.http.{HTTPParams, HasErrorCol}
+import com.microsoft.ml.spark.logging.BasicLogging
+import org.apache.spark.ml.param.ParamMap
+import org.apache.spark.ml.util.Identifiable._
+import org.apache.spark.ml.{ComplexParamsReadable, ComplexParamsWritable, Transformer}
+import org.apache.spark.sql.types.{ArrayType, DataTypes, StringType, StructField, StructType}
+import org.apache.spark.sql.{DataFrame, Dataset, Row, SparkSession}
+import com.azure.core.util.Context
+import com.microsoft.ml.spark.stages.{FixedMiniBatchTransformer, HasBatchSize}
+import com.microsoft.ml.spark.core.utils.AsyncUtils.bufferedAwait
+import org.apache.spark.sql.catalyst.encoders.RowEncoder
+
+import scala.collection.JavaConverters._
+import scala.concurrent.duration.{Duration, SECONDS}
+import scala.concurrent.{ExecutionContext, Future}
+
+abstract class TextAnalyticsSDKBase[T](val textAnalyticsOptions: Option[TextAnalyticsRequestOptionsV4] = None)
+  extends Transformer
+    with HasInputCol with HasErrorCol
+    with HasEndpoint with HasSubscriptionKey
+    with HasTextCol with HasLangCol
+    with HasOutputCol with HasBatchSize
+    with HasOutputCol with HTTPParams
+    with ComplexParamsWritable with BasicLogging {
+
+  protected def outputSchema: StructType
+
+  val responseTypeBinding: SparkBindings[TAResponseV4[T]]
+  val spark = SparkSession
+    .builder
+    .appName("SparkSQL")
+    .master("local[*]")
+    .getOrCreate()
+  def invokeTextAnalytics(text: Seq[String], lang: Seq[String]): TAResponseV4[T]
+
+  protected lazy val textAnalyticsClient: TextAnalyticsClient =
+    new TextAnalyticsClientBuilder()
+      .credential(new AzureKeyCredential(getSubscriptionKey))
+      .endpoint(getEndpoint)
+      .buildClient()
+
+  val inputSchema = StructType(Array(
+    StructField("lang",ArrayType(StringType,true),true),
+    StructField("text",ArrayType(StringType,true),true)
+  ))
+
+  setDefault(batchSize -> 5)
+
+  protected def transformTextRows(toRow: TAResponseV4[T] => Row)
+                                 (rows: Iterator[Row]): Iterator[Row] = {
+    val futures = rows.map { row =>
+      Future {
+        val results = invokeTextAnalytics(getValue(row, text), getValue(row,lang))
+        Row.fromSeq(row.toSeq ++ Seq(toRow(results))) // Adding a new column
+      }(ExecutionContext.global)
+    }
+    bufferedAwait(futures, getConcurrency, Duration(getTimeout,SECONDS))(ExecutionContext.global)
+  }
+
+  override def transform(dataset: Dataset[_]): DataFrame = {
+    logTransform[DataFrame]({
+      val batchedDF = new FixedMiniBatchTransformer().setBatchSize(getBatchSize).transform(dataset.coalesce(1))
+      val finaldataset = spark.createDataFrame(batchedDF.rdd, inputSchema)
+      val df = finaldataset.toDF
+      val enc = RowEncoder(df.schema.add(getOutputCol, responseTypeBinding.schema))
+      val toRow = responseTypeBinding.makeToRowConverter
+      df.mapPartitions(transformTextRows(
+        toRow,
+      ))(enc)
+    })
+  }
+  override def transformSchema(schema: StructType): StructType = {
+    // Validate input schema
+    val inputType = schema($(inputCol)).dataType
+    require(inputType.equals(DataTypes.StringType), s"The input column must be of type String, but got $inputType")
+    schema.add(getOutputCol, outputSchema)
+  }
+  override def copy(extra: ParamMap): Transformer = defaultCopy(extra)
+}
+object TextAnalyticsLanguageDetection extends ComplexParamsReadable[TextAnalyticsLanguageDetection]
+class TextAnalyticsLanguageDetection(override val textAnalyticsOptions: Option[TextAnalyticsRequestOptionsV4] = None,
+                                     override val uid: String = randomUID("TextAnalyticsLanguageDetection"))
+  extends TextAnalyticsSDKBase[DetectedLanguageV4](textAnalyticsOptions)
+    with HasConfidenceScoreCol {
+  logClass()
+
+  override def outputSchema: StructType = DetectLanguageResponseV4.schema
+
+  override val responseTypeBinding: SparkBindings[TAResponseV4[DetectedLanguageV4]] = DetectLanguageResponseV4
+
+  override def invokeTextAnalytics(input: Seq[String], hints: Seq[String]): TAResponseV4[DetectedLanguageV4] = {
+    val r = scala.util.Random
+    var documents = (input, hints).zipped.map { (doc, hint) =>
+      new DetectLanguageInput(r.nextInt.abs.toString, doc, hint)}.asJava
+
+    val resultCollection = textAnalyticsClient.detectLanguageBatchWithResponse(documents,
+      null,Context.NONE).getValue
+
+    val detectLanguageResultCollection = resultCollection.asScala
+
+    val languageResult = detectLanguageResultCollection.filter(result => !result.isError).map(result =>
+      Some(DetectedLanguageV4(result.getPrimaryLanguage.getName, result.getPrimaryLanguage.getIso6391Name,
+        result.getPrimaryLanguage.getConfidenceScore))).toList
+
+    val error = detectLanguageResultCollection.filter(result => result.isError).map(result =>
+      Some(TAErrorV4(result.getError.toString, result.getError.getMessage,
+        result.getError.getTarget))).toList
+
+    val stats = detectLanguageResultCollection.map(result => Option(result.getStatistics) match {
+      case Some(s) => Some(DocumentStatistics(s.getCharacterCount, s.getTransactionCount))
+      case None => None
+    }).toList
+
+    TAResponseV4[DetectedLanguageV4](
+      languageResult,
+      error,
+      stats,
+      Some(resultCollection.getModelVersion))
+  }
+}
+
+object TextAnalyticsKeyphraseExtraction extends ComplexParamsReadable[TextAnalyticsKeyphraseExtraction]
+class TextAnalyticsKeyphraseExtraction (override val textAnalyticsOptions: Option[TextAnalyticsRequestOptionsV4] = None,
+                                        override val uid: String = randomUID("TextAnalyticsKeyphraseExtraction"))
+  extends TextAnalyticsSDKBase[KeyphraseV4](textAnalyticsOptions) {
+  logClass()
+
+  override val responseTypeBinding: SparkBindings[TAResponseV4[KeyphraseV4]]
+  = KeyPhraseResponseV4
+
+  override def invokeTextAnalytics(input: Seq[String], lang: Seq[String]): TAResponseV4[KeyphraseV4] = {
+    val r = scala.util.Random
+    var documents = (input, lang).zipped.map { (doc, lang) =>
+      new TextDocumentInput(r.nextInt.abs.toString,doc).setLanguage(lang)}.asJava
+
+    val resultCollection = textAnalyticsClient.extractKeyPhrasesBatchWithResponse(documents,
+      null,Context.NONE).getValue
+
+    val keyPhraseExtractionResultCollection = resultCollection.asScala
+
+    val keyphraseResult = keyPhraseExtractionResultCollection.filter(phrases => !phrases.isError).map(phrases =>
+      Some(KeyphraseV4(
+        phrases.getKeyPhrases.asScala.toList,
+        phrases.getKeyPhrases.getWarnings.asScala.toList.map(
+          item => TAWarningV4(item.getWarningCode.toString,item.getMessage))
+        ))).toList
+
+    val error = keyPhraseExtractionResultCollection.filter(phrases => phrases.isError).map(phrases =>
+      Some(TAErrorV4(phrases.getError.getErrorCode.toString,
+        phrases.getError.getMessage, phrases.getError.getTarget))).toList
+
+    val stats = keyPhraseExtractionResultCollection.map(phrases => Option(phrases.getStatistics) match {
+      case Some(s) => Some(DocumentStatistics(s.getCharacterCount, s.getTransactionCount))
+      case None => None
+    }).toList
+
+    TAResponseV4[KeyphraseV4](
+      keyphraseResult,
+      error,
+      stats,
+      Some(resultCollection.getModelVersion))
+  }
+  override def outputSchema: StructType = KeyPhraseResponseV4.schema
+}
+
+object TextSentimentV4 extends ComplexParamsReadable[TextSentimentV4]
+class TextSentimentV4(override val textAnalyticsOptions: Option[TextAnalyticsRequestOptionsV4] = None,
+                      override val uid: String = randomUID("TextSentimentV4"))
+  extends TextAnalyticsSDKBase[SentimentScoredDocumentV4](textAnalyticsOptions)
+    with HasConfidenceScoreCol {
+  logClass()
+
+  override val responseTypeBinding: SparkBindings[TAResponseV4[SentimentScoredDocumentV4]]
+  = SentimentResponseV4
+  override def invokeTextAnalytics(input: Seq[String], lang: Seq[String]):
+  TAResponseV4[SentimentScoredDocumentV4] = {
+    val r = scala.util.Random
+    var documents = (input, lang).zipped.map { (doc, lang) =>
+      new TextDocumentInput(r.nextInt.abs.toString,doc).setLanguage(lang)}.asJava
+
+    val resultCollection = textAnalyticsClient.analyzeSentimentBatchWithResponse(documents,
+      null,Context.NONE).getValue
+
+    val textSentimentResultCollection = resultCollection.asScala
+
+    def getConfidenceScore(score: SentimentConfidenceScores): SentimentConfidenceScoreV4 = {
+      SentimentConfidenceScoreV4(
+        score.getNegative,
+        score.getNeutral,
+        score.getPositive)
+    }
+
+    def getTarget(target: TargetSentiment): TargetV4 = {
+      TargetV4(
+        target.getText,
+        target.getSentiment.toString,
+        getConfidenceScore(target.getConfidenceScores),
+        target.getOffset,
+        target.getLength)
+    }
+
+    def getAssessment(assess: AssessmentSentiment): AssessmentV4 = {
+      AssessmentV4(
+        assess.getText,
+        assess.getSentiment.toString,
+        getConfidenceScore(assess.getConfidenceScores),
+        assess.isNegated,
+        assess.getOffset,
+        assess.getLength)
+    }
+
+    def getSentenceSentiment(sentencesent: SentenceSentiment): SentimentSentenceV4 = {
+      SentimentSentenceV4(
+        sentencesent.getText,
+        sentencesent.getSentiment.toString,
+        getConfidenceScore(sentencesent.getConfidenceScores),
+        Option(sentencesent.getOpinions).map(sentmap =>
+          sentmap.asScala.toList.map(op =>
+            OpinionV4(getTarget(op.getTarget)
+              , op.getAssessments.asScala.toList.map(assessment =>
+                getAssessment(assessment))))),
+        sentencesent.getOffset,
+        sentencesent.getLength)
+    }
+
+    def getDocumentSentiment(doc: DocumentSentiment): SentimentScoredDocumentV4 = {
+      SentimentScoredDocumentV4(
+        doc.getSentiment.toString,
+        getConfidenceScore(doc.getConfidenceScores),
+        doc.getSentences.asScala.toList.map(sentenceSentiment =>
+          getSentenceSentiment(sentenceSentiment)),
+        doc.getWarnings.asScala.toList.map(warnings =>
+          WarningsV4(warnings.getMessage, warnings.getWarningCode.toString)))
+    }
+
+    val sentimentResult = textSentimentResultCollection.filter(sentiment => !sentiment.isError).map(sentiment =>
+      Some(getDocumentSentiment(sentiment.getDocumentSentiment))).toList
+
+    val error = textSentimentResultCollection.filter(sentiment => sentiment.isError).map(sentiment =>
+      Some(TAErrorV4(sentiment.getError.getErrorCode.toString,
+              sentiment.getError.getMessage, sentiment.getError.getTarget))).toList
+
+    val stats = textSentimentResultCollection.map(sentiment => Option(sentiment.getStatistics) match {
+      case Some(s) => Some(DocumentStatistics(s.getCharacterCount, s.getTransactionCount))
+      case None => None
+    }).toList
+
+    TAResponseV4[SentimentScoredDocumentV4](
+      sentimentResult,
+      error,
+      stats,
+      Some(resultCollection.getModelVersion))
+  }
+  override def outputSchema: StructType = SentimentResponseV4.schema
+}