package com.microsoft.ml.spark.cognitive.split1

import com.microsoft.ml.spark.cognitive._
import com.microsoft.ml.spark.core.test.base.TestBase
import org.apache.spark.SparkException
import org.apache.spark.ml.param.DataFrameEquality
import org.apache.spark.sql.catalyst.expressions.GenericRowWithSchema
import org.apache.spark.sql.{DataFrame, Row}
import org.apache.spark.sql.functions.{col, explode}

class DetectedLanguageSuitev4 extends TestBase with DataFrameEquality with TextKey {

  import spark.implicits._

  lazy val df: DataFrame = Seq(
    (Seq("us", ""), Seq("Hello World", "La carretera estaba atascada. Había mucho tráfico el día de ayer.")),
    (Seq("fr", ""), Seq("Bonjour tout le monde", "世界您好")),
    (Seq(""), Seq(":) :( :D")),
  ).toDF("lang", "text")

  lazy val invalidDocDf: DataFrame = Seq(
    (Seq("us", ""),Seq("",null))
  ).toDF("lang", "text")

  val options: Option[TextAnalyticsRequestOptionsV4] = Some(new TextAnalyticsRequestOptionsV4("", true, false))

  lazy val detector: TextAnalyticsLanguageDetection = new TextAnalyticsLanguageDetection(options)
    .setSubscriptionKey(textKey)
    .setEndpoint("https://eastus.api.cognitive.microsoft.com/")
    .setInputCol("text")
    .setLangCol("lang")
    .setOutputCol("output")

  lazy val invalidDetector: TextAnalyticsLanguageDetection = new TextAnalyticsLanguageDetection(options)
    .setInputCol("text")
    .setLangCol("lang")
    .setOutputCol("output")

  test("Language Detection - Output Assertion") {
    val replies = detector.transform(df)
      .select("output")
      .collect()
    assert(replies(0).schema(0).name == "output")
    df.printSchema()
    df.show()
    replies.foreach { row =>
      row.toSeq.foreach { col => println(col) }
    }
  };

  test("Language Detection - Batch Usage") {
    val replies = detector.transform(df)
      .select("output.result.name", "output.result.iso6391Name")
      .collect()

    val language = replies.map(row => row.getList(0))
    assert(language(0).get(0).toString == "English" && language(0).get(1).toString == "Spanish")
    assert(language(1).get(0).toString == "French" && language(1).get(1).toString == "Chinese")

    val iso = replies.map(row => row.getList(1))
    assert(iso(0).get(0).toString == "en" && iso(0).get(1).toString == "es")
    assert(iso(1).get(0).toString == "fr" && iso(1).get(1).toString == "zh")
  }

  test("Language Detection - Check Confidence Score") {
    val replies = detector.transform(df)
      .select("output", "output.result.confidenceScore")
      .collect()
    assert(replies(0).schema(0).name == "output", "output.result.confidenceScore")
    val firstRow = replies(0)
    val secondRow = replies(1)
    assert(replies(0).schema(0).name == "output")
    val fromRow = DetectLanguageResponseV4.makeFromRowConverter
    val resFirstRow = fromRow(firstRow.getAs[GenericRowWithSchema]("output"))
    val resSecondRow = fromRow(secondRow.getAs[GenericRowWithSchema]("output"))
    val modelVersionFirstRow = resFirstRow.modelVersion.get
    val modelVersionSecondRow = resSecondRow.modelVersion.get
    val positiveScoreFirstRow = resFirstRow.result.head.get.confidenceScore
    assert(modelVersionFirstRow.matches("\\d{4}-\\d{2}-\\d{2}"))
    assert(modelVersionFirstRow.matches("\\d{4}-\\d{2}-\\d{2}"))
    assert(positiveScoreFirstRow > 0.5)
  }

  test("Language Detection - Assert Model Version") {
    val replies = detector.transform(df)
      .select("output")
      .collect()
    assert(replies(0).schema(0).name == "output")
    val fromRow = DetectLanguageResponseV4.makeFromRowConverter
    replies.foreach(row => {
      val outResponse = fromRow(row.getAs[GenericRowWithSchema]("output"))
      val modelCheck = outResponse.result.head.get
      modelCheck.toString.matches("\\d{4}-\\d{2}-\\d{2}")
    })
  }

  test("Language Detection - Invalid Document Input"){
    val replies = detector.transform(invalidDocDf)
      .select("output.error.errorMessage", "output.error.errorCode")
      .collect()
    val errors = replies.map(row => row.getList(0))
    val codes = replies.map(row => row.getList(1))

    assert(errors(0).get(0).toString == "Document text is empty.")
    assert(codes(0).get(0).toString == "InvalidDocument")

    assert(errors(0).get(1).toString == "Document text is empty.")
    assert(codes(0).get(1).toString == "InvalidDocument")
  }

  test("Invalid Subscription Key Caught") {
    val invalidKey = "12345"
    val caught =
      intercept[SparkException] {
        invalidDetector
          .setEndpoint("https://eastus.api.cognitive.microsoft.com/")
          .setSubscriptionKey(invalidKey)
          .transform(df)
          .show()
      }
    assert(caught.getMessage.contains("Status code 401"))
    assert(caught.getMessage.contains("invalid subscription key or wrong API endpoint"))
  }

  test("Wrong API Endpoint Caught") {
    val invalidEndpoint = "invalidendpoint"
    val caught =
      intercept[SparkException] {
        invalidDetector
          .setEndpoint(invalidEndpoint)
          .setSubscriptionKey(textKey)
          .transform(df)
          .show()
      }
    assert(caught.getMessage.contains("'endpoint' must be a valid URL"))
  }

  test("Asynch Functionality with Parameters") {
    val concurrency = 10
    val timeout = 45

    val replies = detector
      .setConcurrency(concurrency)
      .setTimeout(timeout)
      .transform(df)
      .select("output.result.name", "output.result.iso6391Name")
      .collect()

    val language = replies.map(row => row.getList(0))
    assert(language(0).get(0).toString == "English" && language(0).get(1).toString == "Spanish")
    assert(language(1).get(0).toString == "French" && language(1).get(1).toString == "Chinese")
  }

  test("Asynch Incorrect Concurrency Functionality") {
    val badConcurrency = -1
    val timeout = 45
    val caught =
      intercept[SparkException] {
        detector
          .setConcurrency(badConcurrency)
          .setTimeout(timeout)
          .transform(df)
          .select("output.result.name","output.result.iso6391Name")
          .collect()
      }
    assert(caught.getMessage.contains("java.lang.IllegalArgumentException"))
  }

  test("Asynch Incorrect Timeout Functionality") {
    val badTimeout = .01
    val concurrency = 1
    val caught =
      intercept[SparkException] {
        detector
          .setTimeout(badTimeout)
          .setConcurrency(1)
          .transform(df)
          .select("output.result.name","output.result.iso6391Name")
          .collect()
      }
    assert(caught.getMessage.contains("java.util.concurrent.TimeoutException"))
  }
}

class TextSentimentSuiteV4 extends TestBase with DataFrameEquality with TextKey {

  import spark.implicits._

  val options: Option[TextAnalyticsRequestOptionsV4] = Some(new TextAnalyticsRequestOptionsV4("", true, false))

  lazy val df: DataFrame = Seq(
    Seq("Hello world. This is some input text that I love."),
    Seq("I am sad"),
    Seq("I am feeling okay")
  ).toDF("text")

  lazy val batchedDF: DataFrame = Seq(
    (Seq("en", "en", "en"), Seq("I hate the rain.", "I love the sun", "This sucks")),
    (Seq("en"), Seq("I love Vancouver."))
  ).toDF("lang", "text")

  lazy val invalidDocDf: DataFrame = Seq(
    (Seq("us", ""),Seq("",null))
  ).toDF("lang", "text")

  lazy val invalidLanguageDf: DataFrame = Seq(
    (Seq("abc", "/."),Seq("Today is a wonderful day.","I hate the cold"))
  ).toDF("lang", "text")

  lazy val detector: TextSentimentV4 = new TextSentimentV4(options)
    .setSubscriptionKey(textKey)
    .setEndpoint("https://eastus.api.cognitive.microsoft.com/")
    .setInputCol("text")
    .setOutputCol("output")

  test("Sentiment Analysis - Output Assertion") {
    val replies = detector.transform(batchedDF)
      .select("output")
      .collect()
    assert(replies(0).schema(0).name == "output")
    df.printSchema()
    df.show()
    replies.foreach { row =>
      row.toSeq.foreach { col => println(col) }
    }
  };
  test("Sentiment Analysis - Check Model Version") {
    val replies = detector.transform(batchedDF)
      .select("output")
      .collect()
    assert(replies(0).schema(0).name == "output")
    val fromRow = SentimentResponseV4.makeFromRowConverter
    replies.foreach(row => {
      val outResponse = fromRow(row.getAs[GenericRowWithSchema]("output"))
      val modelCheck = outResponse.result.head.get
      modelCheck.toString.matches("\\d{4}-\\d{2}-\\d{2}")
    })
  }

  lazy val detector2: TextSentimentV4 = new TextSentimentV4(options)
    .setSubscriptionKey(textKey)
    .setEndpoint("https://eastus.api.cognitive.microsoft.com/")
    .setInputCol("text")
    .setLangCol("lang")
    .setOutputCol("output")

  test("Sentiment Analysis - Basic Usage") {
    val replies = detector2.transform(batchedDF)
      .select("output.result.sentiment")
      .collect()
    val data = replies.map(row => row.getList(0))
    assert(data(0).get(0).toString == "negative" && data(0).get(1).toString == "positive" &&
      data(0).get(2).toString == "negative")
    assert(data(1).get(0).toString == "positive")
  }

  test("Sentiment Analysis - Invalid Document Input"){
    val replies = detector.transform(invalidDocDf)
      .select("output.error.errorMessage", "output.error.errorCode")
      .collect()
    val errors = replies.map(row => row.getList(0))
    val codes = replies.map(row => row.getList(1))

    assert(errors(0).get(0).toString == "Document text is empty.")
    assert(codes(0).get(0).toString == "InvalidDocument")

    assert(errors(0).get(1).toString == "Document text is empty.")
    assert(codes(0).get(1).toString == "InvalidDocument")
  }

  test("Sentiment Analysis - Invalid Language Input"){
    val replies = detector.transform(invalidLanguageDf)
      .select("output.error.errorMessage", "output.error.errorCode")
      .collect()
    val errors = replies.map(row => row.getList(0))
    val codes = replies.map(row => row.getList(1))

    assert(errors(0).get(0).toString.contains("Invalid language code."))
    assert(codes(0).get(0).toString == "UnsupportedLanguageCode")

    assert(errors(0).get(1).toString.contains("Invalid language code."))
    assert(codes(0).get(1).toString == "UnsupportedLanguageCode")
  }

  test("Sentiment Analysis - Assert Confidence Score") {
    val replies = detector.transform(batchedDF)
      .select("output")
      .collect()
    val firstRow = replies(0)
    val secondRow = replies(1)
    assert(replies(0).schema(0).name == "output")
    val fromRow = SentimentResponseV4.makeFromRowConverter
    val resFirstRow = fromRow(firstRow.getAs[GenericRowWithSchema]("output"))
    val resSecondRow = fromRow(secondRow.getAs[GenericRowWithSchema]("output"))
    val modelVersionFirstRow = resFirstRow.modelVersion.get
    val modelVersionSecondRow = resSecondRow.modelVersion.get
    val negativeScoreFirstRow = resFirstRow.result.head.get.confidenceScores.negative
    val positiveScoreSecondRow = resSecondRow.result.head.get.confidenceScores.positive
    assert(modelVersionFirstRow.matches("\\d{4}-\\d{2}-\\d{2}"))
    assert(modelVersionFirstRow.matches("\\d{4}-\\d{2}-\\d{2}"))
    assert(negativeScoreFirstRow > 0.5)
    assert(positiveScoreSecondRow > 0.5)
  }
}

class KeyPhraseExtractionSuiteV4 extends TestBase with DataFrameEquality with TextKey {

  import spark.implicits._

  lazy val df2: DataFrame = Seq(
    (Seq("en", "es"), Seq("Hello world. This is some input text that I love.",
      "La carretera estaba atascada. Había mucho tráfico el día de ayer.")),
    (Seq("fr"), Seq("Bonjour tout le monde")),
  ).toDF("lang", "text")

  lazy val blankLanguageDf: DataFrame = Seq(
    (Seq("",""), Seq("Hello world. This is some input text that I love.",
      "La carretera estaba atascada. Había mucho tráfico el día de ayer.")),
    (Seq(""), Seq("Bonjour tout le monde")),
  ).toDF("lang","text" )

  lazy val invalidDocDf: DataFrame = Seq(
    (Seq("us", ""),Seq("",null))
  ).toDF("lang", "text")

  lazy val invalidLanguageDf: DataFrame = Seq(
    (Seq("abc", "/."),Seq("Today is a wonderful day.","I hate the cold"))
  ).toDF("lang", "text")

  val options: Option[TextAnalyticsRequestOptionsV4] = Some(new TextAnalyticsRequestOptionsV4("", true, false))
  df2.printSchema()
  df2.show()
  lazy val extractor: TextAnalyticsKeyphraseExtraction = new TextAnalyticsKeyphraseExtraction(options)
    .setSubscriptionKey(textKey)
    .setEndpoint("https://eastus.api.cognitive.microsoft.com/")
    .setInputCol("text")
    .setLangCol("lang")
    .setOutputCol("output")

  test("KPE - Basic Usage") {
    val replies = extractor.transform(df2)
      .select(explode(col("output.result.keyPhrases")))
      .collect()

    assert(replies(1).getSeq[String](0).toSet == Set("mucho tráfico", "carretera", "ayer"))
    assert(replies(2).getSeq[String](0).toSet == Set("Bonjour", "monde"))
    assert(replies(0).getSeq[String](0).toSet == Set("Hello world", "input text"))
  }

  test("KPE - Output Assertion") {
    val replies = extractor.transform(df2)
      .select("output")
      .collect()

    assert(replies(0).schema(0).name == "output")

    df2.printSchema()
    df2.show()
    replies.foreach { row =>
      row.toSeq.foreach { col => println(col) }
<<<<<<< HEAD
    }
}
  test("KPE - Check Model Version") {
    val replies = extractor.transform(df2)
      .select("output")
      .collect()
    assert(replies(0).schema(0).name == "output")
    val fromRow = KeyPhraseResponseV4.makeFromRowConverter
    replies.foreach(row => {
      val outResponse = fromRow(row.getAs[GenericRowWithSchema]("output"))
      val modelCheck = outResponse.result.head.get
      modelCheck.toString.matches("\\d{4}-\\d{2}-\\d{2}")
    })
  }

  test("KPE - Blank Language Input") {
    val replies = extractor.transform(blankLanguageDf)
      .select(explode(col("output.result.keyPhrases")))
      .collect()

    assert(replies(1).getSeq[String](0).toSet == Set("mucho tráfico", "carretera", "ayer"))
    assert(replies(2).getSeq[String](0).toSet == Set("Bonjour", "monde"))
    assert(replies(0).getSeq[String](0).toSet == Set("Hello world", "input text"))
  }

  test("KPE - Invalid Document Input"){
    val replies = extractor.transform(invalidDocDf)
    val errors = replies
      .select(explode(col("output.error.errorMessage")))
      .collect()
    val codes = replies
      .select(explode(col("output.error.errorCode")))
      .collect()

    assert(errors(0).get(0).toString == "Document text is empty.")
    assert(codes(0).get(0).toString == "InvalidDocument")

    assert(errors(1).get(0).toString == "Document text is empty.")
    assert(codes(1).get(0).toString == "InvalidDocument")
  }

  test("KPE - Invalid Language Input"){
    val replies = extractor.transform(invalidLanguageDf)
    val errors = replies
      .select(explode(col("output.error.errorMessage")))
      .collect()
    val codes = replies
      .select(explode(col("output.error.errorCode")))
      .collect()

    assert(errors(0).get(0).toString.contains("Invalid language code."))
    assert(codes(0).get(0).toString == "InvalidDocument")

    assert(errors(1).get(0).toString.contains("Invalid language code."))
    assert(codes(1).get(0).toString == "InvalidDocument")
  }
}
class PIISuiteV4 extends TestBase with DataFrameEquality with TextKey {

  import spark.implicits._
  lazy val df: DataFrame = Seq(
    (Seq("en", "en", "en"), Seq("This person is named John Doe", "He lives on 123 main street",
      "His phone number was 12345677")),
    (Seq("en"), Seq("I live in Vancouver."))
  ).toDF("lang", "text")

  val options: Option[TextAnalyticsRequestOptionsV4] = Some(new TextAnalyticsRequestOptionsV4("", true, false))
  df.printSchema()
  df.show(10, false)
  lazy val extractor: PII = new PII(options)
    .setSubscriptionKey(textKey)
    .setEndpoint("https://eastus.api.cognitive.microsoft.com/")
    .setInputCol("text")
    .setLangCol("lang")
    .setOutputCol("output")

  test("PII - Basic Usage") {
    val replies = extractor.transform(df)
      .select("output.result.redactedText")
      .collect()
    assert(replies(0).schema(0).name == "redactedText")

    df.printSchema()
    df.show(10, false)
    replies.foreach { row =>
      row.toSeq.foreach { col => println(col) }
    }
  }

=======
    }
  }
  test("KPE - Check Model Version") {
    val replies = extractor.transform(df2)
      .select("output")
      .collect()
    assert(replies(0).schema(0).name == "output")
    val fromRow = KeyPhraseResponseV4.makeFromRowConverter
    replies.foreach(row => {
      val outResponse = fromRow(row.getAs[GenericRowWithSchema]("output"))
      val modelCheck = outResponse.result.head.get
      modelCheck.toString.matches("\\d{4}-\\d{2}-\\d{2}")
    })
  }

  test("KPE - Blank Language Input") {
    val replies = extractor.transform(blankLanguageDf)
      .select(explode(col("output.result.keyPhrases")))
      .collect()

    assert(replies(1).getSeq[String](0).toSet == Set("mucho tráfico", "carretera", "ayer"))
    assert(replies(2).getSeq[String](0).toSet == Set("Bonjour", "monde"))
    assert(replies(0).getSeq[String](0).toSet == Set("Hello world", "input text"))
  }

  test("KPE - Invalid Document Input"){
    val replies = extractor.transform(invalidDocDf)
    val errors = replies
      .select(explode(col("output.error.errorMessage")))
      .collect()
    val codes = replies
      .select(explode(col("output.error.errorCode")))
      .collect()

    assert(errors(0).get(0).toString == "Document text is empty.")
    assert(codes(0).get(0).toString == "InvalidDocument")

    assert(errors(1).get(0).toString == "Document text is empty.")
    assert(codes(1).get(0).toString == "InvalidDocument")
  }

  test("KPE - Invalid Language Input"){
    val replies = extractor.transform(invalidLanguageDf)
    val errors = replies
      .select(explode(col("output.error.errorMessage")))
      .collect()
    val codes = replies
      .select(explode(col("output.error.errorCode")))
      .collect()

    assert(errors(0).get(0).toString.contains("Invalid language code."))
    assert(codes(0).get(0).toString == "InvalidDocument")

    assert(errors(1).get(0).toString.contains("Invalid language code."))
    assert(codes(1).get(0).toString == "InvalidDocument")
  }
>>>>>>> b88d3493
}
<|MERGE_RESOLUTION|>--- conflicted
+++ resolved
@@ -358,9 +358,9 @@
     df2.show()
     replies.foreach { row =>
       row.toSeq.foreach { col => println(col) }
-<<<<<<< HEAD
     }
-}
+  }
+
   test("KPE - Check Model Version") {
     val replies = extractor.transform(df2)
       .select("output")
@@ -415,7 +415,63 @@
     assert(errors(1).get(0).toString.contains("Invalid language code."))
     assert(codes(1).get(0).toString == "InvalidDocument")
   }
+  
+test("KPE - Check Model Version") {
+    val replies = extractor.transform(df2)
+      .select("output")
+      .collect()
+    assert(replies(0).schema(0).name == "output")
+    val fromRow = KeyPhraseResponseV4.makeFromRowConverter
+    replies.foreach(row => {
+      val outResponse = fromRow(row.getAs[GenericRowWithSchema]("output"))
+      val modelCheck = outResponse.result.head.get
+      modelCheck.toString.matches("\\d{4}-\\d{2}-\\d{2}")
+    })
+  }
+
+  test("KPE - Blank Language Input") {
+    val replies = extractor.transform(blankLanguageDf)
+      .select(explode(col("output.result.keyPhrases")))
+      .collect()
+
+    assert(replies(1).getSeq[String](0).toSet == Set("mucho tráfico", "carretera", "ayer"))
+    assert(replies(2).getSeq[String](0).toSet == Set("Bonjour", "monde"))
+    assert(replies(0).getSeq[String](0).toSet == Set("Hello world", "input text"))
+  }
+
+  test("KPE - Invalid Document Input"){
+    val replies = extractor.transform(invalidDocDf)
+    val errors = replies
+      .select(explode(col("output.error.errorMessage")))
+      .collect()
+    val codes = replies
+      .select(explode(col("output.error.errorCode")))
+      .collect()
+
+    assert(errors(0).get(0).toString == "Document text is empty.")
+    assert(codes(0).get(0).toString == "InvalidDocument")
+
+    assert(errors(1).get(0).toString == "Document text is empty.")
+    assert(codes(1).get(0).toString == "InvalidDocument")
+  }
+
+  test("KPE - Invalid Language Input"){
+    val replies = extractor.transform(invalidLanguageDf)
+    val errors = replies
+      .select(explode(col("output.error.errorMessage")))
+      .collect()
+    val codes = replies
+      .select(explode(col("output.error.errorCode")))
+      .collect()
+
+    assert(errors(0).get(0).toString.contains("Invalid language code."))
+    assert(codes(0).get(0).toString == "InvalidDocument")
+
+    assert(errors(1).get(0).toString.contains("Invalid language code."))
+    assert(codes(1).get(0).toString == "InvalidDocument")
+  }
 }
+
 class PIISuiteV4 extends TestBase with DataFrameEquality with TextKey {
 
   import spark.implicits._
@@ -447,63 +503,4 @@
       row.toSeq.foreach { col => println(col) }
     }
   }
-
-=======
-    }
-  }
-  test("KPE - Check Model Version") {
-    val replies = extractor.transform(df2)
-      .select("output")
-      .collect()
-    assert(replies(0).schema(0).name == "output")
-    val fromRow = KeyPhraseResponseV4.makeFromRowConverter
-    replies.foreach(row => {
-      val outResponse = fromRow(row.getAs[GenericRowWithSchema]("output"))
-      val modelCheck = outResponse.result.head.get
-      modelCheck.toString.matches("\\d{4}-\\d{2}-\\d{2}")
-    })
-  }
-
-  test("KPE - Blank Language Input") {
-    val replies = extractor.transform(blankLanguageDf)
-      .select(explode(col("output.result.keyPhrases")))
-      .collect()
-
-    assert(replies(1).getSeq[String](0).toSet == Set("mucho tráfico", "carretera", "ayer"))
-    assert(replies(2).getSeq[String](0).toSet == Set("Bonjour", "monde"))
-    assert(replies(0).getSeq[String](0).toSet == Set("Hello world", "input text"))
-  }
-
-  test("KPE - Invalid Document Input"){
-    val replies = extractor.transform(invalidDocDf)
-    val errors = replies
-      .select(explode(col("output.error.errorMessage")))
-      .collect()
-    val codes = replies
-      .select(explode(col("output.error.errorCode")))
-      .collect()
-
-    assert(errors(0).get(0).toString == "Document text is empty.")
-    assert(codes(0).get(0).toString == "InvalidDocument")
-
-    assert(errors(1).get(0).toString == "Document text is empty.")
-    assert(codes(1).get(0).toString == "InvalidDocument")
-  }
-
-  test("KPE - Invalid Language Input"){
-    val replies = extractor.transform(invalidLanguageDf)
-    val errors = replies
-      .select(explode(col("output.error.errorMessage")))
-      .collect()
-    val codes = replies
-      .select(explode(col("output.error.errorCode")))
-      .collect()
-
-    assert(errors(0).get(0).toString.contains("Invalid language code."))
-    assert(codes(0).get(0).toString == "InvalidDocument")
-
-    assert(errors(1).get(0).toString.contains("Invalid language code."))
-    assert(codes(1).get(0).toString == "InvalidDocument")
-  }
->>>>>>> b88d3493
-}
+}